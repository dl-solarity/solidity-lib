--- conflicted
+++ resolved
@@ -1,10 +1,6 @@
 {
   "name": "@solarity/solidity-lib",
-<<<<<<< HEAD
-  "version": "2.5.10",
-=======
-  "version": "2.5.11",
->>>>>>> f59cdc01
+  "version": "2.5.12",
   "license": "MIT",
   "author": "Distributed Lab",
   "description": "Solidity Library by Distributed Lab",
