--- conflicted
+++ resolved
@@ -30,14 +30,7 @@
   },
   "dependencies": {
     "@openzeppelin/contracts": "4.9.2",
-<<<<<<< HEAD
-    "@openzeppelin/contracts-upgradeable": "4.9.2",
-    "@uniswap/v2-core": "^1.0.1",
-    "@uniswap/v2-periphery": "^1.1.0-beta.0",
-    "hardhat": "^2.13.0"
-=======
     "@openzeppelin/contracts-upgradeable": "4.9.2"
->>>>>>> 981caeda
   },
   "devDependencies": {
     "@solarity/hardhat-markup": "^1.0.2",
