--- conflicted
+++ resolved
@@ -1,10 +1,6 @@
 {
   "name": "@solarity/solidity-lib",
-<<<<<<< HEAD
-  "version": "2.7.12",
-=======
-  "version": "2.7.13",
->>>>>>> 79f75d8a
+  "version": "2.7.14",
   "license": "MIT",
   "author": "Distributed Lab",
   "readme": "README.md",
