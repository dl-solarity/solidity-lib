--- conflicted
+++ resolved
@@ -35,14 +35,6 @@
     "@uniswap/v2-periphery": "1.1.0-beta.0"
   },
   "devDependencies": {
-<<<<<<< HEAD
-    "@metamask/eth-sig-util": "^4.0.0",
-    "@nomiclabs/hardhat-truffle5": "^2.0.1",
-    "@nomiclabs/hardhat-web3": "^2.0.0",
-    "@solarity/hardhat-markup": "^1.0.2",
-    "bignumber.js": "^9.0.1",
-    "chai": "^4.3.4",
-=======
     "@solarity/hardhat-markup": "^1.0.3",
     "@metamask/eth-sig-util": "^7.0.0",
     "@nomicfoundation/hardhat-ethers": "^3.0.4",
@@ -56,7 +48,6 @@
     "@types/mocha": "^10.0.2",
     "@types/node": "^18.16.0",
     "chai": "^4.3.10",
->>>>>>> 28e70454
     "dotenv": "^10.0.0",
     "hardhat": "^2.17.4",
     "hardhat-contract-sizer": "^2.10.0",
