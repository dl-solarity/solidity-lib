--- conflicted
+++ resolved
@@ -1,5 +1,7 @@
 import { expect } from "chai";
 import hre from "hardhat";
+
+import { AddressLike } from "ethers";
 
 import { HardhatEthersSigner } from "@nomicfoundation/hardhat-ethers/types";
 
@@ -10,18 +12,11 @@
 import {
   BridgeMock,
   ERC20CrosschainMock,
-<<<<<<< HEAD
+  ERC20Handler,
+  MessageHandler,
+  NativeHandler,
   USDCCrosschainMock,
-  ERC20Handler,
-  NativeHandler,
-  MessageHandler,
-=======
-  ERC721CrosschainMock,
-  ERC1155CrosschainMock,
-  USDCCrosschainMock,
->>>>>>> ec96b318
 } from "@ethers-v6";
-import { AddressLike } from "ethers";
 
 const { ethers, networkHelpers } = await hre.network.connect();
 
@@ -48,18 +43,18 @@
   let erc20: ERC20CrosschainMock;
   let usdc: USDCCrosschainMock;
 
-  function getTokenDepositData(token: AddressLike, amount: bigint, type: ERC20BridgingType, batch: string = "0x") {
+  function getTokenDispatchData(token: AddressLike, amount: bigint, type: ERC20BridgingType, batch: string = "0x") {
     return ethers.AbiCoder.defaultAbiCoder().encode(
       ["tuple(address, uint256, string, string, bytes, uint8)"],
       [[token, amount, "receiver", "sepolia", batch, type]],
     );
   }
 
-  function getNativeDepositData(batch: string = "0x") {
+  function getNativeDispatchData(batch: string = "0x") {
     return ethers.AbiCoder.defaultAbiCoder().encode(["tuple(string, string, bytes)"], [["receiver", "sepolia", batch]]);
   }
 
-  function getTokenWithdrawData(
+  function getTokenRedeemData(
     txHash: string,
     token: AddressLike,
     amount: bigint,
@@ -75,7 +70,7 @@
     );
   }
 
-  function getNativeWithdrawData(txHash: string, amount: bigint, receiver: AddressLike, batch: string = "0x") {
+  function getNativeRedeemData(txHash: string, amount: bigint, receiver: AddressLike, batch: string = "0x") {
     const nonce = ethers.keccak256(ethers.concat([ethers.toUtf8Bytes("sepolia"), txHash, ethers.toUtf8Bytes("1")]));
 
     return ethers.AbiCoder.defaultAbiCoder().encode(
@@ -138,90 +133,90 @@
   });
 
   describe("ERC20 flow", () => {
-    it("should deposit 100 tokens, operationType = Wrapped", async () => {
+    it("should dispatch 100 tokens, operationType = Wrapped", async () => {
       const expectedAmount = wei("100");
 
-      const depositData = getTokenDepositData(
+      const dispatchData = getTokenDispatchData(
         await erc20.getAddress(),
         expectedAmount,
         ERC20BridgingType.Wrapped,
         "0x01",
       );
 
-      await bridge.deposit(1, depositData);
+      await bridge.dispatch(1, dispatchData);
 
       expect(await erc20.balanceOf(OWNER.address)).to.equal(baseBalance - expectedAmount);
       expect(await erc20.balanceOf(await bridge.getAddress())).to.equal(0);
 
-      const depositEvent = (await bridge.queryFilter(erc20Handler.filters.DepositedERC20, -1))[0];
-
-      expect(depositEvent.eventName).to.be.equal("DepositedERC20");
-      expect(depositEvent.args.token).to.be.equal(await erc20.getAddress());
-      expect(depositEvent.args.amount).to.be.equal(expectedAmount);
-      expect(depositEvent.args.receiver).to.be.equal("receiver");
-      expect(depositEvent.args.network).to.be.equal("sepolia");
-      expect(depositEvent.args.batch).to.be.equal("0x01");
-      expect(depositEvent.args.operationType).to.be.equal(ERC20BridgingType.Wrapped);
-    });
-
-    it("should deposit 52 tokens, operationType = LiquidityPool", async () => {
+      const dispatchEvent = (await bridge.queryFilter(erc20Handler.filters.DispatchedERC20, -1))[0];
+
+      expect(dispatchEvent.eventName).to.be.equal("DispatchedERC20");
+      expect(dispatchEvent.args.token).to.be.equal(await erc20.getAddress());
+      expect(dispatchEvent.args.amount).to.be.equal(expectedAmount);
+      expect(dispatchEvent.args.receiver).to.be.equal("receiver");
+      expect(dispatchEvent.args.network).to.be.equal("sepolia");
+      expect(dispatchEvent.args.batch).to.be.equal("0x01");
+      expect(dispatchEvent.args.operationType).to.be.equal(ERC20BridgingType.Wrapped);
+    });
+
+    it("should dispatch 52 tokens, operationType = LiquidityPool", async () => {
       const expectedAmount = wei("52");
 
-      const depositData = getTokenDepositData(
+      const dispatchData = getTokenDispatchData(
         await erc20.getAddress(),
         expectedAmount,
         ERC20BridgingType.LiquidityPool,
       );
 
-      await bridge.deposit(1, depositData);
+      await bridge.dispatch(1, dispatchData);
 
       expect(await erc20.balanceOf(OWNER.address)).to.equal(baseBalance - expectedAmount);
       expect(await erc20.balanceOf(await bridge.getAddress())).to.equal(expectedAmount);
 
-      const depositEvent = (await bridge.queryFilter(erc20Handler.filters.DepositedERC20, -1))[0];
-      expect(depositEvent.args.operationType).to.be.equal(ERC20BridgingType.LiquidityPool);
-    });
-
-    it("should deposit 50 tokens, operationType = USDCType", async () => {
+      const dispatchEvent = (await bridge.queryFilter(erc20Handler.filters.DispatchedERC20, -1))[0];
+      expect(dispatchEvent.args.operationType).to.be.equal(ERC20BridgingType.LiquidityPool);
+    });
+
+    it("should dispatch 50 tokens, operationType = USDCType", async () => {
       const expectedAmount = wei("50", 6);
 
-      const depositData = getTokenDepositData(await usdc.getAddress(), expectedAmount, ERC20BridgingType.USDCType);
-
-      await bridge.deposit(1, depositData);
+      const dispatchData = getTokenDispatchData(await usdc.getAddress(), expectedAmount, ERC20BridgingType.USDCType);
+
+      await bridge.dispatch(1, dispatchData);
 
       expect(await usdc.balanceOf(OWNER.address)).to.equal(wei("1000", 6) - expectedAmount);
       expect(await usdc.balanceOf(await bridge.getAddress())).to.equal(0);
 
-      const depositEvent = (await bridge.queryFilter(erc20Handler.filters.DepositedERC20, -1))[0];
-      expect(depositEvent.args.operationType).to.be.equal(ERC20BridgingType.USDCType);
-    });
-
-    it("should revert if handler for the provided bridging type does not exist in deposit", async () => {
+      const dispatchEvent = (await bridge.queryFilter(erc20Handler.filters.DispatchedERC20, -1))[0];
+      expect(dispatchEvent.args.operationType).to.be.equal(ERC20BridgingType.USDCType);
+    });
+
+    it("should revert if handler for the provided bridging type does not exist in dispatch", async () => {
       await bridge.removeHandler(2);
 
-      await expect(bridge.deposit(2, "0x")).to.be.revertedWithCustomError(bridge, "HandlerDoesNotExist").withArgs(2);
-    });
-
-    it("should revert when depositing 0 tokens", async () => {
-      const depositData = getTokenDepositData(await erc20.getAddress(), wei("0"), ERC20BridgingType.LiquidityPool);
-
-      await expect(bridge.deposit(1, depositData)).to.be.revertedWithCustomError(erc20Handler, "ZeroAmount");
-    });
-
-    it("should revert when deposit token address is 0", async () => {
-      const depositData = getTokenDepositData(ethers.ZeroAddress, wei("1"), ERC20BridgingType.LiquidityPool);
-
-      await expect(bridge.deposit(1, depositData)).to.be.revertedWithCustomError(erc20Handler, "ZeroToken");
-    });
-
-    it("should withdraw 100 tokens, operationType = Wrapped", async () => {
+      await expect(bridge.dispatch(2, "0x")).to.be.revertedWithCustomError(bridge, "HandlerDoesNotExist").withArgs(2);
+    });
+
+    it("should revert when dispatching 0 tokens", async () => {
+      const dispatchData = getTokenDispatchData(await erc20.getAddress(), wei("0"), ERC20BridgingType.LiquidityPool);
+
+      await expect(bridge.dispatch(1, dispatchData)).to.be.revertedWithCustomError(erc20Handler, "ZeroAmount");
+    });
+
+    it("should revert when dispatch token address is 0", async () => {
+      const dispatchData = getTokenDispatchData(ethers.ZeroAddress, wei("1"), ERC20BridgingType.LiquidityPool);
+
+      await expect(bridge.dispatch(1, dispatchData)).to.be.revertedWithCustomError(erc20Handler, "ZeroToken");
+    });
+
+    it("should redeem 100 tokens, operationType = Wrapped", async () => {
       const expectedAmount = wei("100");
 
-      const depositData = getTokenDepositData(await erc20.getAddress(), expectedAmount, ERC20BridgingType.Wrapped);
-
-      const tx = await bridge.deposit(1, depositData);
-
-      const withdrawData = getTokenWithdrawData(
+      const dispatchData = getTokenDispatchData(await erc20.getAddress(), expectedAmount, ERC20BridgingType.Wrapped);
+
+      const tx = await bridge.dispatch(1, dispatchData);
+
+      const redeemData = getTokenRedeemData(
         tx.hash,
         await erc20.getAddress(),
         expectedAmount,
@@ -229,15 +224,15 @@
         ERC20BridgingType.Wrapped,
       );
 
-      const operationHash = await erc20Handler.getOperationHash("sepolia", withdrawData);
-
-      const signature = await getSignature(OWNER, operationHash);
+      const operationHash = await erc20Handler.getOperationHash("sepolia", redeemData);
+
+      const signature = await getSignature(ethers, OWNER, operationHash);
 
       const proof = ethers.AbiCoder.defaultAbiCoder().encode(["bytes[]"], [[signature]]);
 
       expect(await bridge.nonceUsed(operationHash)).to.be.false;
 
-      await bridge.withdraw(1, withdrawData, proof);
+      await bridge.redeem(1, redeemData, proof);
 
       expect(await erc20.balanceOf(OWNER.address)).to.equal(baseBalance);
       expect(await erc20.balanceOf(await bridge.getAddress())).to.equal(0);
@@ -245,18 +240,18 @@
       expect(await bridge.nonceUsed(operationHash)).to.be.true;
     });
 
-    it("should withdraw 52 tokens, operationType = LiquidityPool", async () => {
+    it("should redeem 52 tokens, operationType = LiquidityPool", async () => {
       const expectedAmount = wei("52");
 
-      const depositData = getTokenDepositData(
+      const dispatchData = getTokenDispatchData(
         await erc20.getAddress(),
         expectedAmount,
         ERC20BridgingType.LiquidityPool,
       );
 
-      const tx = await bridge.deposit(1, depositData);
-
-      const withdrawData = getTokenWithdrawData(
+      const tx = await bridge.dispatch(1, dispatchData);
+
+      const redeemData = getTokenRedeemData(
         tx.hash,
         await erc20.getAddress(),
         expectedAmount,
@@ -264,13 +259,13 @@
         ERC20BridgingType.LiquidityPool,
       );
 
-      const operationHash = await erc20Handler.getOperationHash("sepolia", withdrawData);
-
-      const signature = await getSignature(OWNER, operationHash);
-
-      const proof = ethers.AbiCoder.defaultAbiCoder().encode(["bytes[]"], [[signature]]);
-
-      await bridge.withdraw(1, withdrawData, proof);
+      const operationHash = await erc20Handler.getOperationHash("sepolia", redeemData);
+
+      const signature = await getSignature(ethers, OWNER, operationHash);
+
+      const proof = ethers.AbiCoder.defaultAbiCoder().encode(["bytes[]"], [[signature]]);
+
+      await bridge.redeem(1, redeemData, proof);
 
       expect(await erc20.balanceOf(OWNER.address)).to.equal(baseBalance);
       expect(await erc20.balanceOf(await bridge.getAddress())).to.equal(0);
@@ -278,14 +273,14 @@
       expect(await bridge.nonceUsed(operationHash)).to.be.true;
     });
 
-    it("should withdraw 50 tokens, operationType = USDCType", async () => {
+    it("should redeem 50 tokens, operationType = USDCType", async () => {
       const expectedAmount = wei("50", 6);
 
-      const depositData = getTokenDepositData(await usdc.getAddress(), expectedAmount, ERC20BridgingType.USDCType);
-
-      const tx = await bridge.deposit(1, depositData);
-
-      const withdrawData = getTokenWithdrawData(
+      const dispatchData = getTokenDispatchData(await usdc.getAddress(), expectedAmount, ERC20BridgingType.USDCType);
+
+      const tx = await bridge.dispatch(1, dispatchData);
+
+      const redeemData = getTokenRedeemData(
         tx.hash,
         await usdc.getAddress(),
         expectedAmount,
@@ -293,13 +288,13 @@
         ERC20BridgingType.USDCType,
       );
 
-      const operationHash = await erc20Handler.getOperationHash("sepolia", withdrawData);
-
-      const signature = await getSignature(OWNER, operationHash);
-
-      const proof = ethers.AbiCoder.defaultAbiCoder().encode(["bytes[]"], [[signature]]);
-
-      await bridge.withdraw(1, withdrawData, proof);
+      const operationHash = await erc20Handler.getOperationHash("sepolia", redeemData);
+
+      const signature = await getSignature(ethers, OWNER, operationHash);
+
+      const proof = ethers.AbiCoder.defaultAbiCoder().encode(["bytes[]"], [[signature]]);
+
+      await bridge.redeem(1, redeemData, proof);
 
       expect(await usdc.balanceOf(OWNER.address)).to.equal(wei("1000", 6));
       expect(await usdc.balanceOf(await bridge.getAddress())).to.equal(0);
@@ -307,20 +302,16 @@
       expect(await bridge.nonceUsed(operationHash)).to.be.true;
     });
 
-    it("should withdraw tokens with batch", async () => {
-      let expectedAmount = wei("50");
-
-      const depositData = getTokenDepositData(
+    it("should redeem tokens with batch", async () => {
+      const expectedAmount = wei("50");
+
+      const dispatchData = getTokenDispatchData(
         await erc20.getAddress(),
         expectedAmount,
         ERC20BridgingType.LiquidityPool,
       );
-<<<<<<< HEAD
-=======
-      const signature = await getSignature(ethers, OWNER, signHash);
->>>>>>> ec96b318
-
-      let tx = await bridge.deposit(1, depositData);
+
+      let tx = await bridge.dispatch(1, dispatchData);
 
       const transferData1 = erc20.interface.encodeFunctionData("transfer", [SECOND.address, wei("35")]);
       const transferData2 = erc20.interface.encodeFunctionData("transfer", [THIRD.address, wei("15")]);
@@ -334,7 +325,7 @@
         ],
       );
 
-      const withdrawData = getTokenWithdrawData(
+      const redeemData = getTokenRedeemData(
         tx.hash,
         await erc20.getAddress(),
         expectedAmount,
@@ -343,15 +334,16 @@
         batch,
       );
 
-      const operationHash = await erc20Handler.getOperationHash("sepolia", withdrawData);
-
-      const signature = await getSignature(OWNER, operationHash);
-
-      const proof = ethers.AbiCoder.defaultAbiCoder().encode(["bytes[]"], [[signature]]);
-
-      tx = await bridge.withdraw(1, withdrawData, proof);
+      const operationHash = await erc20Handler.getOperationHash("sepolia", redeemData);
+
+      const signature = await getSignature(ethers, OWNER, operationHash);
+
+      const proof = ethers.AbiCoder.defaultAbiCoder().encode(["bytes[]"], [[signature]]);
+
+      tx = await bridge.redeem(1, redeemData, proof);
 
       await expect(tx).to.changeTokenBalances(
+        ethers,
         erc20,
         [await bridge.getAddress(), SECOND.address, THIRD.address],
         [-expectedAmount, wei("35"), wei("15")],
@@ -360,22 +352,22 @@
       expect(await erc20.balanceOf(await bridge.getBatcher())).to.equal(0);
     });
 
-    it("should revert if handler for the provided bridging type does not exist in withdraw", async () => {
-      const depositData = getTokenDepositData(await erc20.getAddress(), wei("2"), ERC20BridgingType.LiquidityPool);
-
-      await bridge.deposit(1, depositData);
-
-      await expect(bridge.withdraw(4, "0x", "0x"))
+    it("should revert if handler for the provided bridging type does not exist in redeem", async () => {
+      const dispatchData = getTokenDispatchData(await erc20.getAddress(), wei("2"), ERC20BridgingType.LiquidityPool);
+
+      await bridge.dispatch(1, dispatchData);
+
+      await expect(bridge.redeem(4, "0x", "0x"))
         .to.be.revertedWithCustomError(bridge, "HandlerDoesNotExist")
         .withArgs(4);
     });
 
-    it("should revert when the withdraw nonce is already used", async () => {
-      const depositData = getTokenDepositData(await erc20.getAddress(), wei("10"), ERC20BridgingType.LiquidityPool);
-
-      const tx = await bridge.deposit(1, depositData);
-
-      const withdrawData = getTokenWithdrawData(
+    it("should revert when the redeem nonce is already used", async () => {
+      const dispatchData = getTokenDispatchData(await erc20.getAddress(), wei("10"), ERC20BridgingType.LiquidityPool);
+
+      const tx = await bridge.dispatch(1, dispatchData);
+
+      const redeemData = getTokenRedeemData(
         tx.hash,
         await erc20.getAddress(),
         wei("10"),
@@ -383,39 +375,25 @@
         ERC20BridgingType.LiquidityPool,
       );
 
-      const operationHash = await erc20Handler.getOperationHash("sepolia", withdrawData);
-
-      const signature = await getSignature(OWNER, operationHash);
-
-      const proof = ethers.AbiCoder.defaultAbiCoder().encode(["bytes[]"], [[signature]]);
-
-      await bridge.withdraw(1, withdrawData, proof);
-
-      await expect(bridge.withdraw(1, withdrawData, proof))
+      const operationHash = await erc20Handler.getOperationHash("sepolia", redeemData);
+
+      const signature = await getSignature(ethers, OWNER, operationHash);
+
+      const proof = ethers.AbiCoder.defaultAbiCoder().encode(["bytes[]"], [[signature]]);
+
+      await bridge.redeem(1, redeemData, proof);
+
+      await expect(bridge.redeem(1, redeemData, proof))
         .to.be.revertedWithCustomError(bridge, "NonceUsed")
         .withArgs(operationHash);
     });
 
-    it("should revert when withdrawing 0 tokens", async () => {
-      const depositData = getTokenDepositData(await erc20.getAddress(), wei("1"), ERC20BridgingType.LiquidityPool);
-
-<<<<<<< HEAD
-      const tx = await bridge.deposit(1, depositData);
-=======
-      const signHash = await bridge.getERC721SignHash(
-        await erc721.getAddress(),
-        baseId,
-        OWNER,
-        txHash,
-        txNonce,
-        (await ethers.provider.getNetwork()).chainId,
-        tokenURI,
-        expectedOperationType,
-      );
-      const signature = await getSignature(ethers, OWNER, signHash);
->>>>>>> ec96b318
-
-      const withdrawData = getTokenWithdrawData(
+    it("should revert when redeeming 0 tokens", async () => {
+      const dispatchData = getTokenDispatchData(await erc20.getAddress(), wei("1"), ERC20BridgingType.LiquidityPool);
+
+      const tx = await bridge.dispatch(1, dispatchData);
+
+      const redeemData = getTokenRedeemData(
         tx.hash,
         await erc20.getAddress(),
         wei("0"),
@@ -423,21 +401,21 @@
         ERC20BridgingType.LiquidityPool,
       );
 
-      const operationHash = await erc20Handler.getOperationHash("sepolia", withdrawData);
-
-      const signature = await getSignature(OWNER, operationHash);
-
-      const proof = ethers.AbiCoder.defaultAbiCoder().encode(["bytes[]"], [[signature]]);
-
-      await expect(bridge.withdraw(1, withdrawData, proof)).to.be.revertedWithCustomError(erc20Handler, "ZeroAmount");
-    });
-
-    it("should revert when withdraw token address is 0", async () => {
-      const depositData = getTokenDepositData(await erc20.getAddress(), wei("1"), ERC20BridgingType.LiquidityPool);
-
-      const tx = await bridge.deposit(1, depositData);
-
-      const withdrawData = getTokenWithdrawData(
+      const operationHash = await erc20Handler.getOperationHash("sepolia", redeemData);
+
+      const signature = await getSignature(ethers, OWNER, operationHash);
+
+      const proof = ethers.AbiCoder.defaultAbiCoder().encode(["bytes[]"], [[signature]]);
+
+      await expect(bridge.redeem(1, redeemData, proof)).to.be.revertedWithCustomError(erc20Handler, "ZeroAmount");
+    });
+
+    it("should revert when redeem token address is 0", async () => {
+      const dispatchData = getTokenDispatchData(await erc20.getAddress(), wei("1"), ERC20BridgingType.LiquidityPool);
+
+      const tx = await bridge.dispatch(1, dispatchData);
+
+      const redeemData = getTokenRedeemData(
         tx.hash,
         ethers.ZeroAddress,
         wei("0"),
@@ -445,21 +423,21 @@
         ERC20BridgingType.LiquidityPool,
       );
 
-      const operationHash = await erc20Handler.getOperationHash("sepolia", withdrawData);
-
-      const signature = await getSignature(OWNER, operationHash);
-
-      const proof = ethers.AbiCoder.defaultAbiCoder().encode(["bytes[]"], [[signature]]);
-
-      await expect(bridge.withdraw(1, withdrawData, proof)).to.be.revertedWithCustomError(erc20Handler, "ZeroToken");
+      const operationHash = await erc20Handler.getOperationHash("sepolia", redeemData);
+
+      const signature = await getSignature(ethers, OWNER, operationHash);
+
+      const proof = ethers.AbiCoder.defaultAbiCoder().encode(["bytes[]"], [[signature]]);
+
+      await expect(bridge.redeem(1, redeemData, proof)).to.be.revertedWithCustomError(erc20Handler, "ZeroToken");
     });
 
     it("should revert when receiver address is 0", async () => {
-      const depositData = getTokenDepositData(await erc20.getAddress(), wei("100"), ERC20BridgingType.LiquidityPool);
-
-      const tx = await bridge.deposit(1, depositData);
-
-      const withdrawData = getTokenWithdrawData(
+      const dispatchData = getTokenDispatchData(await erc20.getAddress(), wei("100"), ERC20BridgingType.LiquidityPool);
+
+      const tx = await bridge.dispatch(1, dispatchData);
+
+      const redeemData = getTokenRedeemData(
         tx.hash,
         await erc20.getAddress(),
         wei("100"),
@@ -467,83 +445,68 @@
         ERC20BridgingType.LiquidityPool,
       );
 
-      const operationHash = await erc20Handler.getOperationHash("sepolia", withdrawData);
-
-      const signature = await getSignature(OWNER, operationHash);
-
-      const proof = ethers.AbiCoder.defaultAbiCoder().encode(["bytes[]"], [[signature]]);
-
-      await expect(bridge.withdraw(1, withdrawData, proof)).to.be.revertedWithCustomError(erc20Handler, "ZeroReceiver");
+      const operationHash = await erc20Handler.getOperationHash("sepolia", redeemData);
+
+      const signature = await getSignature(ethers, OWNER, operationHash);
+
+      const proof = ethers.AbiCoder.defaultAbiCoder().encode(["bytes[]"], [[signature]]);
+
+      await expect(bridge.redeem(1, redeemData, proof)).to.be.revertedWithCustomError(erc20Handler, "ZeroReceiver");
     });
   });
 
   describe("Native flow", () => {
-    it("should deposit native", async () => {
-      const depositData = getNativeDepositData("0x01");
-
-      await bridge.deposit(2, depositData, {
+    it("should dispatch native", async () => {
+      const dispatchData = getNativeDispatchData("0x01");
+
+      await bridge.dispatch(2, dispatchData, {
         value: baseAmount,
       });
 
       expect(await ethers.provider.getBalance(await bridge.getAddress())).to.equal(baseAmount);
 
-      const depositEvent = (await bridge.queryFilter(nativeHandler.filters.DepositedNative, -1))[0];
-
-      expect(depositEvent.eventName).to.be.equal("DepositedNative");
-      expect(depositEvent.args.amount).to.be.equal(baseAmount);
-      expect(depositEvent.args.receiver).to.be.equal("receiver");
-      expect(depositEvent.args.network).to.be.equal("sepolia");
-      expect(depositEvent.args.batch).to.be.equal("0x01");
-    });
-
-    it("should revert when depositing 0 tokens", async () => {
-      const depositData = getNativeDepositData();
-
-      await expect(bridge.deposit(2, depositData)).to.be.revertedWithCustomError(nativeHandler, "ZeroAmount");
-    });
-
-    it("should withdraw native", async () => {
-      const depositData = getNativeDepositData();
-
-      const tx = await bridge.deposit(2, depositData, {
+      const dispatchEvent = (await bridge.queryFilter(nativeHandler.filters.DispatchedNative, -1))[0];
+
+      expect(dispatchEvent.eventName).to.be.equal("DispatchedNative");
+      expect(dispatchEvent.args.amount).to.be.equal(baseAmount);
+      expect(dispatchEvent.args.receiver).to.be.equal("receiver");
+      expect(dispatchEvent.args.network).to.be.equal("sepolia");
+      expect(dispatchEvent.args.batch).to.be.equal("0x01");
+    });
+
+    it("should revert when dispatching 0 tokens", async () => {
+      const dispatchData = getNativeDispatchData();
+
+      await expect(bridge.dispatch(2, dispatchData)).to.be.revertedWithCustomError(nativeHandler, "ZeroAmount");
+    });
+
+    it("should redeem native", async () => {
+      const dispatchData = getNativeDispatchData();
+
+      const tx = await bridge.dispatch(2, dispatchData, {
         value: baseAmount,
       });
 
-      const withdrawData = getNativeWithdrawData(tx.hash, baseAmount, OWNER.address);
-
-      const operationHash = await nativeHandler.getOperationHash("sepolia", withdrawData);
-
-      const signature = await getSignature(OWNER, operationHash);
-
-      const proof = ethers.AbiCoder.defaultAbiCoder().encode(["bytes[]"], [[signature]]);
-
-<<<<<<< HEAD
+      const redeemData = getNativeRedeemData(tx.hash, baseAmount, OWNER.address);
+
+      const operationHash = await nativeHandler.getOperationHash("sepolia", redeemData);
+
+      const signature = await getSignature(ethers, OWNER, operationHash);
+
+      const proof = ethers.AbiCoder.defaultAbiCoder().encode(["bytes[]"], [[signature]]);
+
       expect(await bridge.nonceUsed(operationHash)).to.be.false;
-=======
-      const signHash = await bridge.getERC1155SignHash(
-        await erc1155.getAddress(),
-        baseId,
-        baseAmount,
-        OWNER,
-        txHash,
-        txNonce,
-        (await ethers.provider.getNetwork()).chainId,
-        tokenURI,
-        expectedOperationType,
-      );
-      const signature = await getSignature(ethers, OWNER, signHash);
->>>>>>> ec96b318
-
-      await bridge.withdraw(2, withdrawData, proof);
+
+      await bridge.redeem(2, redeemData, proof);
 
       expect(await ethers.provider.getBalance(await bridge.getAddress())).to.equal(0);
       expect(await bridge.nonceUsed(operationHash)).to.be.true;
     });
 
-    it("should withdraw native tokens with batch", async () => {
-      const depositData = getNativeDepositData();
-
-      let tx = await bridge.deposit(2, depositData, {
+    it("should redeem native tokens with batch", async () => {
+      const dispatchData = getNativeDispatchData();
+
+      let tx = await bridge.dispatch(2, dispatchData, {
         value: baseAmount,
       });
 
@@ -556,52 +519,50 @@
         ],
       );
 
-      const withdrawData = getNativeWithdrawData(tx.hash, BigInt(baseAmount), ethers.ZeroAddress, batch);
-
-      const operationHash = await nativeHandler.getOperationHash("sepolia", withdrawData);
-
-      const signature = await getSignature(OWNER, operationHash);
-
-      const proof = ethers.AbiCoder.defaultAbiCoder().encode(["bytes[]"], [[signature]]);
-
-      tx = await bridge.withdraw(2, withdrawData, proof);
+      const redeemData = getNativeRedeemData(tx.hash, BigInt(baseAmount), ethers.ZeroAddress, batch);
+
+      const operationHash = await nativeHandler.getOperationHash("sepolia", redeemData);
+
+      const signature = await getSignature(ethers, OWNER, operationHash);
+
+      const proof = ethers.AbiCoder.defaultAbiCoder().encode(["bytes[]"], [[signature]]);
+
+      tx = await bridge.redeem(2, redeemData, proof);
 
       await expect(tx).to.changeEtherBalances(
+        ethers,
         [await bridge.getAddress(), await bridge.getBatcher(), SECOND.address, THIRD.address],
         [-10, 1, 7, 2],
       );
     });
 
-    it("should revert when withdrawing 0 tokens", async () => {
-      const withdrawData = getNativeWithdrawData("0x", wei("0"), OWNER.address);
-
-      const operationHash = await nativeHandler.getOperationHash("sepolia", withdrawData);
-
-      const signature = await getSignature(OWNER, operationHash);
-
-      const proof = ethers.AbiCoder.defaultAbiCoder().encode(["bytes[]"], [[signature]]);
-
-      await expect(bridge.withdraw(2, withdrawData, proof)).to.be.revertedWithCustomError(nativeHandler, "ZeroAmount");
+    it("should revert when redeeming 0 tokens", async () => {
+      const redeemData = getNativeRedeemData("0x", wei("0"), OWNER.address);
+
+      const operationHash = await nativeHandler.getOperationHash("sepolia", redeemData);
+
+      const signature = await getSignature(ethers, OWNER, operationHash);
+
+      const proof = ethers.AbiCoder.defaultAbiCoder().encode(["bytes[]"], [[signature]]);
+
+      await expect(bridge.redeem(2, redeemData, proof)).to.be.revertedWithCustomError(nativeHandler, "ZeroAmount");
     });
 
     it("should revert when receiver address is 0", async () => {
-      const withdrawData = getNativeWithdrawData("0x", baseAmount, ethers.ZeroAddress);
-
-      const operationHash = await nativeHandler.getOperationHash("sepolia", withdrawData);
-
-      const signature = await getSignature(OWNER, operationHash);
-
-      const proof = ethers.AbiCoder.defaultAbiCoder().encode(["bytes[]"], [[signature]]);
-
-      await expect(bridge.withdraw(2, withdrawData, proof)).to.be.revertedWithCustomError(
-        nativeHandler,
-        "ZeroReceiver",
-      );
+      const redeemData = getNativeRedeemData("0x", baseAmount, ethers.ZeroAddress);
+
+      const operationHash = await nativeHandler.getOperationHash("sepolia", redeemData);
+
+      const signature = await getSignature(ethers, OWNER, operationHash);
+
+      const proof = ethers.AbiCoder.defaultAbiCoder().encode(["bytes[]"], [[signature]]);
+
+      await expect(bridge.redeem(2, redeemData, proof)).to.be.revertedWithCustomError(nativeHandler, "ZeroReceiver");
     });
   });
 
   describe("Message flow", () => {
-    it("should deposit and withdraw message", async () => {
+    it("should dispatch and redeem message", async () => {
       const batchEventData1 = bridge.interface.encodeFunctionData("emitBatchEvent", [1]);
       const batchEventData2 = bridge.interface.encodeFunctionData("emitBatchEvent", [2]);
 
@@ -614,39 +575,27 @@
         ],
       );
 
-      const depositData = ethers.AbiCoder.defaultAbiCoder().encode(["tuple(string, bytes)"], [["sepolia", batch]]);
-
-      let tx = await bridge.deposit(3, depositData);
-
-      const depositEvent = (await bridge.queryFilter(messageHandler.filters.MessageSent, -1))[0];
-
-      expect(depositEvent.eventName).to.be.equal("MessageSent");
-      expect(depositEvent.args.network).to.be.equal("sepolia");
-      expect(depositEvent.args.batch).to.be.equal(batch);
+      const dispatchData = ethers.AbiCoder.defaultAbiCoder().encode(["tuple(string, bytes)"], [["sepolia", batch]]);
+
+      let tx = await bridge.dispatch(3, dispatchData);
+
+      const dispatchEvent = (await bridge.queryFilter(messageHandler.filters.DispatchedMessage, -1))[0];
+
+      expect(dispatchEvent.eventName).to.be.equal("DispatchedMessage");
+      expect(dispatchEvent.args.network).to.be.equal("sepolia");
+      expect(dispatchEvent.args.batch).to.be.equal(batch);
 
       const nonce = ethers.keccak256(ethers.concat([ethers.toUtf8Bytes("sepolia"), tx.hash, ethers.toUtf8Bytes("1")]));
 
-<<<<<<< HEAD
-      const withdrawData = ethers.AbiCoder.defaultAbiCoder().encode(["tuple(bytes, bytes32)"], [[batch, nonce]]);
-=======
-    it("should withdrawNative", async () => {
-      const signHash = await bridge.getNativeSignHash(
-        baseBalance,
-        OWNER,
-        txHash,
-        txNonce,
-        (await ethers.provider.getNetwork()).chainId,
-      );
-      const signature = await getSignature(ethers, OWNER, signHash);
->>>>>>> ec96b318
-
-      const operationHash = await messageHandler.getOperationHash("sepolia", withdrawData);
-
-      const signature = await getSignature(OWNER, operationHash);
-
-      const proof = ethers.AbiCoder.defaultAbiCoder().encode(["bytes[]"], [[signature]]);
-
-      tx = await bridge.withdraw(3, withdrawData, proof);
+      const redeemData = ethers.AbiCoder.defaultAbiCoder().encode(["tuple(bytes, bytes32)"], [[batch, nonce]]);
+
+      const operationHash = await messageHandler.getOperationHash("sepolia", redeemData);
+
+      const signature = await getSignature(ethers, OWNER, operationHash);
+
+      const proof = ethers.AbiCoder.defaultAbiCoder().encode(["bytes[]"], [[signature]]);
+
+      tx = await bridge.redeem(3, redeemData, proof);
 
       const batcher = await bridge.getBatcher();
 
@@ -697,7 +646,6 @@
     it("should add handler", async () => {
       await bridge.addHandler(7, erc20Handler);
 
-<<<<<<< HEAD
       expect(await bridge.getHandlers()).to.be.deep.equal([
         [1n, 2n, 3n, 7n],
         [
@@ -708,11 +656,6 @@
         ],
       ]);
     });
-=======
-    async function getSigHash() {
-      const expectedTxHash = "0xc4f46c912cc2a1f30891552ac72871ab0f0e977886852bdd5dccd221a595647d";
-      const expectedNonce = "1794147";
->>>>>>> ec96b318
 
     it("should revert when adding handler for the asset type that is already added", async () => {
       await expect(bridge.addHandler(2, erc20Handler))
@@ -760,27 +703,14 @@
     });
 
     it("should check signatures", async () => {
-<<<<<<< HEAD
-      const signature1 = await getSignature(OWNER, signHash);
-      const signature2 = await getSignature(SECOND, signHash);
-=======
-      const signHash = await getSigHash();
-
       const signature1 = await getSignature(ethers, OWNER, signHash);
       const signature2 = await getSignature(ethers, SECOND, signHash);
->>>>>>> ec96b318
 
       await expect(bridge.checkSignatures(signHash, [signature1, signature2])).to.be.eventually.fulfilled;
     });
 
     it("should revert when duplicate signers", async () => {
-<<<<<<< HEAD
-      const signature = await getSignature(OWNER, signHash);
-=======
-      const signHash = await getSigHash();
-
       const signature = await getSignature(ethers, OWNER, signHash);
->>>>>>> ec96b318
 
       await expect(bridge.checkSignatures(signHash, [signature, signature]))
         .to.be.revertedWithCustomError(bridge, "DuplicateSigner")
@@ -790,13 +720,7 @@
     it("should revert when signed by not signer", async () => {
       await bridge.removeSigners([THIRD.address]);
 
-<<<<<<< HEAD
-      const signature = await getSignature(THIRD, signHash);
-=======
-      const signHash = await getSigHash();
-
       const signature = await getSignature(ethers, THIRD, signHash);
->>>>>>> ec96b318
 
       await expect(bridge.checkSignatures(signHash, [signature]))
         .to.be.revertedWithCustomError(bridge, "InvalidSigner")
