--- conflicted
+++ resolved
@@ -1,9 +1,7 @@
 // SPDX-License-Identifier: MIT
 pragma solidity ^0.8.21;
-// solhint-disable-previous-line one-contract-per-file
-
-import {call512, uint512} from "../bn/U512.sol";
-import {U512} from "../bn/U512.sol";
+
+import {call512, uint512, U512} from "../bn/U512.sol";
 import {MemoryUtils} from "../utils/MemoryUtils.sol";
 
 /**
@@ -30,7 +28,7 @@
         bytes lowSmax;
     }
 
-    // solhint-disable-next-line contract-name-camelcase
+    // solhint-disable-next-line contract-name-capwords
     struct _Parameters {
         uint512 a;
         uint512 b;
@@ -41,7 +39,7 @@
         uint512 lowSmax;
     }
 
-    // solhint-disable-next-line contract-name-camelcase
+    // solhint-disable-next-line contract-name-capwords
     struct _Inputs {
         uint512 r;
         uint512 s;
@@ -153,15 +151,8 @@
                 return false;
             }
 
-<<<<<<< HEAD
-            // solhint-disable-next-line var-name-mixedcase
-            uint256 LHS = U384.modexp(call, y, 2);
-            // solhint-disable-next-line var-name-mixedcase
-            uint256 RHS = U384.modexp(call, x, 3);
-=======
             uint512 lhs_ = U512.modexpU256(call_, y_, 2, p_);
             uint512 rhs_ = U512.modexpU256(call_, x_, 3, p_);
->>>>>>> 97aba26e
 
             if (!U512.eqU256(a_, 0)) {
                 rhs_ = U512.redadd(call_, rhs_, U512.modmul(call_, x_, a_, p_), p_); // x^3 + a*x
@@ -254,392 +245,6 @@
                 assembly {
                     word_ := mload(add(scalar_, 0x20))
                 }
-<<<<<<< HEAD
-            }
-
-            a = U384.modmul(call, z0, z1);
-
-            return _addProj2(call, a, z2, p, y1, y2, x2);
-        }
-    }
-
-    /**
-     * @dev Helper function that splits addProj to avoid too many local variables.
-     */
-    function _addProj2(
-        uint256 call,
-        uint256 v,
-        uint256 u0,
-        uint256 p,
-        uint256 u1,
-        uint256 t1,
-        uint256 t0
-    ) private view returns (uint256 x2, uint256 y2, uint256 z2) {
-        unchecked {
-            uint256 diff = U384.sub(p, t1);
-            y2 = U384.modadd(t0, diff, p);
-
-            U384.subAssignTo(diff, p, u1);
-            x2 = U384.modadd(u0, diff, p);
-            uint256 u2 = U384.modexp(call, x2, 2);
-
-            z2 = U384.modexp(call, y2, 2);
-
-            U384.modmulAssign(call, z2, v);
-            u1 = U384.modadd(u1, u0, p);
-            U384.modmulAssign(call, u1, u2);
-            U384.subAssignTo(diff, p, u1);
-            U384.modaddAssign(z2, diff, p);
-
-            uint256 u3 = U384.modmul(call, u2, x2);
-
-            U384.modmulAssign(call, x2, z2);
-
-            u0 = U384.modmul(call, u0, u2);
-
-            U384.subAssignTo(diff, p, z2);
-            U384.modaddAssign(u0, diff, p);
-            U384.modmulAssign(call, y2, u0);
-            t0 = U384.modmul(call, t0, u3);
-
-            U384.subAssignTo(diff, p, t0);
-            U384.modaddAssign(y2, diff, p);
-
-            U384.modmulAssignTo(call, z2, u3, v);
-        }
-    }
-
-    function _precomputePointsTable(
-        uint256 call,
-        uint256 p,
-        uint256 three,
-        uint256 a,
-        uint256 gx,
-        uint256 gy,
-        uint256 hx,
-        uint256 hy
-    ) private view returns (uint256[3][16] memory points_) {
-        /// 0b0100: 1G + 0H
-        (points_[0x04][0], points_[0x04][1], points_[0x04][2]) = (
-            gx.copy(),
-            gy.copy(),
-            U384.init(1)
-        );
-        /// 0b1000: 2G + 0H
-        (points_[0x08][0], points_[0x08][1], points_[0x08][2]) = _twiceProj(
-            call,
-            p,
-            three,
-            a,
-            points_[0x04][0],
-            points_[0x04][1],
-            points_[0x04][2]
-        );
-        /// 0b1100: 3G + 0H
-        (points_[0x0C][0], points_[0x0C][1], points_[0x0C][2]) = _addProj(
-            call,
-            p,
-            three,
-            a,
-            points_[0x04][0],
-            points_[0x04][1],
-            points_[0x04][2],
-            points_[0x08][0],
-            points_[0x08][1],
-            points_[0x08][2]
-        );
-        /// 0b0001: 0G + 1H
-        (points_[0x01][0], points_[0x01][1], points_[0x01][2]) = (
-            hx.copy(),
-            hy.copy(),
-            U384.init(1)
-        );
-        /// 0b0010: 0G + 2H
-        (points_[0x02][0], points_[0x02][1], points_[0x02][2]) = _twiceProj(
-            call,
-            p,
-            three,
-            a,
-            points_[0x01][0],
-            points_[0x01][1],
-            points_[0x01][2]
-        );
-        /// 0b0011: 0G + 3H
-        (points_[0x03][0], points_[0x03][1], points_[0x03][2]) = _addProj(
-            call,
-            p,
-            three,
-            a,
-            points_[0x01][0],
-            points_[0x01][1],
-            points_[0x01][2],
-            points_[0x02][0],
-            points_[0x02][1],
-            points_[0x02][2]
-        );
-        /// 0b0101: 1G + 1H
-        (points_[0x05][0], points_[0x05][1], points_[0x05][2]) = _addProj(
-            call,
-            p,
-            three,
-            a,
-            points_[0x04][0],
-            points_[0x04][1],
-            points_[0x04][2],
-            points_[0x01][0],
-            points_[0x01][1],
-            points_[0x01][2]
-        );
-        /// 0b0110: 1G + 2H
-        (points_[0x06][0], points_[0x06][1], points_[0x06][2]) = _addProj(
-            call,
-            p,
-            three,
-            a,
-            points_[0x04][0],
-            points_[0x04][1],
-            points_[0x04][2],
-            points_[0x02][0],
-            points_[0x02][1],
-            points_[0x02][2]
-        );
-        /// 0b0111: 1G + 3H
-        (points_[0x07][0], points_[0x07][1], points_[0x07][2]) = _addProj(
-            call,
-            p,
-            three,
-            a,
-            points_[0x04][0],
-            points_[0x04][1],
-            points_[0x04][2],
-            points_[0x03][0],
-            points_[0x03][1],
-            points_[0x03][2]
-        );
-        /// 0b1001: 2G + 1H
-        (points_[0x09][0], points_[0x09][1], points_[0x09][2]) = _addProj(
-            call,
-            p,
-            three,
-            a,
-            points_[0x08][0],
-            points_[0x08][1],
-            points_[0x08][2],
-            points_[0x01][0],
-            points_[0x01][1],
-            points_[0x01][2]
-        );
-        /// 0b1010: 2G + 2H
-        (points_[0x0A][0], points_[0x0A][1], points_[0x0A][2]) = _addProj(
-            call,
-            p,
-            three,
-            a,
-            points_[0x08][0],
-            points_[0x08][1],
-            points_[0x08][2],
-            points_[0x02][0],
-            points_[0x02][1],
-            points_[0x02][2]
-        );
-        /// 0b1011: 2G + 3H
-        (points_[0x0B][0], points_[0x0B][1], points_[0x0B][2]) = _addProj(
-            call,
-            p,
-            three,
-            a,
-            points_[0x08][0],
-            points_[0x08][1],
-            points_[0x08][2],
-            points_[0x03][0],
-            points_[0x03][1],
-            points_[0x03][2]
-        );
-        /// 0b1101: 3G + 1H
-        (points_[0x0D][0], points_[0x0D][1], points_[0x0D][2]) = _addProj(
-            call,
-            p,
-            three,
-            a,
-            points_[0x0C][0],
-            points_[0x0C][1],
-            points_[0x0C][2],
-            points_[0x01][0],
-            points_[0x01][1],
-            points_[0x01][2]
-        );
-        /// 0b1110: 3G + 2H
-        (points_[0x0E][0], points_[0x0E][1], points_[0x0E][2]) = _addProj(
-            call,
-            p,
-            three,
-            a,
-            points_[0x0C][0],
-            points_[0x0C][1],
-            points_[0x0C][2],
-            points_[0x02][0],
-            points_[0x02][1],
-            points_[0x02][2]
-        );
-        /// 0b1111: 3G + 3H
-        (points_[0x0F][0], points_[0x0F][1], points_[0x0F][2]) = _addProj(
-            call,
-            p,
-            three,
-            a,
-            points_[0x0C][0],
-            points_[0x0C][1],
-            points_[0x0C][2],
-            points_[0x03][0],
-            points_[0x03][1],
-            points_[0x03][2]
-        );
-    }
-}
-
-/**
- * @notice Low-level utility library that implements unsigned 384-bit arithmetics.
- *
- * Should not be used outside of this file.
- */
-library U384 {
-    uint256 private constant SHORT_ALLOCATION = 64;
-    uint256 private constant LONG_ALLOCATION = 96;
-
-    uint256 private constant CALL_ALLOCATION = 3 * 288;
-
-    uint256 private constant MUL_OFFSET = 288;
-    uint256 private constant EXP_OFFSET = 2 * 288;
-
-    error Not384();
-    error Not768();
-
-    function init(uint256 from_) internal pure returns (uint256 handler_) {
-        unchecked {
-            handler_ = _allocate(SHORT_ALLOCATION);
-
-            assembly {
-                mstore(handler_, 0x00)
-                mstore(add(0x20, handler_), from_)
-            }
-
-            return handler_;
-        }
-    }
-
-    function init(bytes memory from_) internal pure returns (uint256 handler_) {
-        unchecked {
-            if (from_.length != 48) revert Not384();
-
-            handler_ = _allocate(SHORT_ALLOCATION);
-
-            assembly {
-                mstore(handler_, 0x00)
-                mstore(add(handler_, 0x10), mload(add(from_, 0x20)))
-                mstore(add(handler_, 0x20), mload(add(from_, 0x30)))
-            }
-
-            return handler_;
-        }
-    }
-
-    function init2(
-        bytes memory from2_
-    ) internal pure returns (uint256 handler1_, uint256 handler2_) {
-        unchecked {
-            if (from2_.length != 96) revert Not768();
-
-            handler1_ = _allocate(SHORT_ALLOCATION);
-            handler2_ = _allocate(SHORT_ALLOCATION);
-
-            assembly {
-                mstore(handler1_, 0x00)
-                mstore(add(handler1_, 0x10), mload(add(from2_, 0x20)))
-                mstore(add(handler1_, 0x20), mload(add(from2_, 0x30)))
-
-                mstore(handler2_, 0x00)
-                mstore(add(handler2_, 0x10), mload(add(from2_, 0x50)))
-                mstore(add(handler2_, 0x20), mload(add(from2_, 0x60)))
-            }
-
-            return (handler1_, handler2_);
-        }
-    }
-
-    function initCall(uint256 m_) internal pure returns (uint256 handler_) {
-        unchecked {
-            handler_ = _allocate(CALL_ALLOCATION);
-
-            assembly {
-                let call_ := add(handler_, MUL_OFFSET)
-
-                mstore(call_, 0x60)
-                mstore(add(0x20, call_), 0x20)
-                mstore(add(0x40, call_), 0x40)
-                mstore(add(0xC0, call_), 0x01)
-                mstore(add(0xE0, call_), mload(m_))
-                mstore(add(0x0100, call_), mload(add(m_, 0x20)))
-
-                call_ := add(handler_, EXP_OFFSET)
-
-                mstore(call_, 0x40)
-                mstore(add(0x20, call_), 0x20)
-                mstore(add(0x40, call_), 0x40)
-                mstore(add(0xC0, call_), mload(m_))
-                mstore(add(0xE0, call_), mload(add(m_, 0x20)))
-            }
-        }
-    }
-
-    function copy(uint256 handler_) internal pure returns (uint256 handlerCopy_) {
-        unchecked {
-            handlerCopy_ = _allocate(SHORT_ALLOCATION);
-
-            assembly {
-                mstore(handlerCopy_, mload(handler_))
-                mstore(add(handlerCopy_, 0x20), mload(add(handler_, 0x20)))
-            }
-
-            return handlerCopy_;
-        }
-    }
-
-    function eq(uint256 a_, uint256 b_) internal pure returns (bool eq_) {
-        assembly {
-            eq_ := and(eq(mload(a_), mload(b_)), eq(mload(add(a_, 0x20)), mload(add(b_, 0x20))))
-        }
-    }
-
-    function eqInteger(uint256 a_, uint256 bInteger_) internal pure returns (bool eq_) {
-        assembly {
-            eq_ := and(eq(mload(a_), 0), eq(mload(add(a_, 0x20)), bInteger_))
-        }
-    }
-
-    function cmp(uint256 a_, uint256 b_) internal pure returns (int256 cmp_) {
-        unchecked {
-            uint256 aWord_;
-            uint256 bWord_;
-
-            assembly {
-                aWord_ := mload(a_)
-                bWord_ := mload(b_)
-            }
-
-            if (aWord_ > bWord_) {
-                return 1;
-            }
-
-            if (aWord_ < bWord_) {
-                return -1;
-            }
-
-            assembly {
-                aWord_ := mload(add(a_, 0x20))
-                bWord_ := mload(add(b_, 0x20))
-            }
-=======
->>>>>>> 97aba26e
 
                 return (word_ >> bit_) & 0x07;
             }
