--- conflicted
+++ resolved
@@ -1,14 +1,10 @@
 # Changelog
 
-<<<<<<< HEAD
 ## [patch]
 
 - Separated txid and wtxid calculations in `TxParser` library.
 
-## [none]
-=======
 ## [3.2.4]
->>>>>>> 9ba834e7
 
 - Added `ARecoverableAccount` contract, an all-in-one EIP-7702/ERC-4337 account with ERC-7821 batching, ERC-4337 gas sponsorship, and ERC-7947 recovery.
 - Added eslint.
