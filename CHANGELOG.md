--- conflicted
+++ resolved
@@ -3,17 +3,14 @@
 ## [none]
 
 - Fixed typo in readme.
+- Migrated to Hardhat 3
 
 ## [3.2.1]
 
 - Added `Bridge v0.1` contracts for simple cross-chain token transfers. AMB + modules will be added in the subsequent releases.
 - Added `verifyProof` function to the `CartesianMerkleTree` and the `IncrementalMerkleTree` libraries.
-<<<<<<< HEAD
-- Migrated to Hardhat 3
-=======
 - Removed `CompoundRateKeeper` contract in favor of PRBMath library.
 - Fixed `pre-release` GitHub CI workflow.
->>>>>>> 8958df36
 
 ## [3.2.0]
 
